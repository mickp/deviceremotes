#!/usr/bin/python
# -*- coding: utf-8
#
# Copyright 2016 Mick Phillips (mick.phillips@gmail.com)
#
# This program is free software: you can redistribute it and/or modify
# it under the terms of the GNU General Public License as published by
# the Free Software Foundation, either version 3 of the License, or
# (at your option) any later version.
#
# This program is distributed in the hope that it will be useful,
# but WITHOUT ANY WARRANTY; without even the implied warranty of
# MERCHANTABILITY or FITNESS FOR A PARTICULAR PURPOSE.  See the
# GNU General Public License for more details.
#
# You should have received a copy of the GNU General Public License
# along with this program.  If not, see <http://www.gnu.org/licenses/>.

"""AndorSDK3 camera device.

This class provides a wrapper for PYME's SDK3 interface that allows
a camera and all its settings to be exposed over Pyro.
"""

import queue
import time

<<<<<<< HEAD
from six.moves import queue
=======
import Pyro4
import numpy as np

from microscope import devices
from microscope.devices import keep_acquiring

>>>>>>> 459b8b5f
from .SDK3Cam import *


# SDK data pointer type
DPTR_TYPE = SDK3.POINTER(SDK3.AT_U8)

# Trigger mode to type.
TRIGGER_MODES = {
    'internal': None,
    'external': devices.TRIGGER_BEFORE,
    'external start': None,
    'external exposure': devices.TRIGGER_DURATION,
    'software': devices.TRIGGER_SOFT,
}

# Wrapper to ensure feature is readable.
def readable_wrapper(func):
    def wrapper(self, *args, **kwargs):
        if SDK3.IsReadable(self.handle, self.propertyName):
            return func(self, *args, **kwargs)
        else:
            return None#Warning('%s not currently readable.' % self.propertyName)
    return wrapper

# Wrapper to ensure feature is writable.
def writable_wrapper(func):
    def wrapper(self, *args, **kwargs):
        if SDK3.IsWritable(self.handle, self.propertyName):
            return func(self, *args, **kwargs)
        else:
            return False#Warning('%s not currently writable.' % self.propertyName)
    return wrapper

# Overrides for local style and error handling.
ATInt.get_value = readable_wrapper(ATInt.getValue)
ATInt.set_value = writable_wrapper(ATInt.setValue)
ATInt.min = readable_wrapper(ATInt.min)
ATInt.max = readable_wrapper(ATInt.max)
ATBool.get_value = readable_wrapper(ATBool.getValue)
ATBool.set_value = writable_wrapper(ATBool.setValue)
ATFloat.get_value = readable_wrapper(ATFloat.getValue)
ATFloat.set_value = writable_wrapper(ATFloat.setValue)
ATString.get_value = readable_wrapper(ATString.getValue)
ATString.set_value = writable_wrapper(ATString.setValue)
ATString.max_length = readable_wrapper(ATString.maxLength)
ATEnum.get_index  = readable_wrapper(ATEnum.getIndex)
ATEnum.set_index  = writable_wrapper(ATEnum.setIndex)
ATEnum.get_string = readable_wrapper(ATEnum.getString)
ATEnum.set_string = writable_wrapper(ATEnum.setString)
ATEnum.get_available_values = readable_wrapper(ATEnum.getAvailableValues)
ATProperty.is_readonly = lambda self: not SDK3.IsWritable(self.handle, self.propertyName)

# Mapping of AT type to python type.
PROPERTY_TYPES = {
    ATInt: int,
    ATBool: bool,
    ATFloat: float,
    ATString: str,
    ATEnum: 'enum'
}

INVALIDATES_BUFFERS = ['_simple_pre_amp_gain_control', '_pre_amp_gain_control',
                       '_aoi_binning', '_aoi_left', '_aoi_top',
                       '_aoi_width', '_aoi_height', ]

@Pyro4.behavior('single')
class AndorSDK3(devices.FloatingDeviceMixin,
                devices.CameraDevice):
    SDK_INITIALIZED = False
    def __init__(self, *args, **kwargs):
        super(AndorSDK3, self).__init__(**kwargs)
        if not AndorSDK3.SDK_INITIALIZED:
            SDK3.InitialiseLibrary()
        self._index = kwargs.get('index', 0)
        self.handle = None
        self.add_setting('use_callback', 'bool',
                         lambda: self._using_callback,
                         self._enable_callback,
                         None)
        # Define features with local style. The SDK treats parameter names
        # without regard to case, so we just need to remove the underscores
        # when connecting properties to SDK calls. We define all possible
        # features here; they will be removed if they are not implemented
        # on the camera.
        self._accumulate_count = ATInt()
        self._acquisition_start = ATCommand()
        self._acquisition_stop = ATCommand()
        self._alternating_readout_direction = ATBool()
        self._aoi_binning = ATEnum()
        self._aoi_height = ATInt()
        self._aoi_left = ATInt()
        self._aoi_top = ATInt()
        self._aoi_width = ATInt()
        self._aoi_stride = ATInt()
        self._auxiliary_out_source = ATEnum()
        self._aux_out_source_two = ATEnum()
        self._baseline_level = ATInt()
        self._bit_depth = ATEnum()
        self._buffer_overflow_event = ATInt()
        self._bytes_per_pixel = ATFloat()
        self._camera_acquiring = ATBool()
        self._camera_dump = ATCommand()
        self._camera_model = ATString()
        self._camera_name = ATString()
        self._camera_present = ATBool()
        self._controller_id = ATString()
        self._frame_count = ATInt()
        self._cycle_mode = ATEnum()
        self._electronic_shuttering_mode = ATEnum()
        self._event_enable = ATBool()
        self._events_missed_event = ATInt()
        self._event_selector = ATEnum()
        self._exposed_pixel_height = ATInt()
        self._exposure_time = ATFloat()
        self._exposure_end_event = ATInt()
        self._exposure_start_event = ATInt()
        self._external_trigger_delay = ATFloat()
        self._fan_speed = ATEnum()
        self._firmware_version = ATString()
        self._frame_rate = ATFloat()
        self._full_aoi_control = ATBool()
        self._image_size_bytes = ATInt()
        self._interface_type = ATString()
        self._io_invert = ATBool()
        self._io_selector = ATEnum()
        self._line_scan_speed = ATFloat()
        self._lut_index = ATInt()
        self._lut_value = ATInt()
        self._max_interface_transfer_rate = ATFloat()
        self._metadata_enable = ATBool()
        self._metadata_timestamp = ATBool()
        self._metadata_frame = ATBool()
        self._overlap = ATBool()
        self._pixel_encoding = ATEnum()
        self._pixel_readout_rate = ATEnum()
        self._pre_amp_gain_control = ATEnum()
        self._readout_time = ATFloat()
        self._rolling_shutter_global_clear = ATBool()
        self._row_n_exposure_end_event = ATInt()
        self._row_n_exposure_start_event = ATInt()
        self._row_read_time = ATFloat()
        self._scan_speed_control_enable = ATBool()
        self._sensor_cooling = ATBool()
        self._sensor_height = ATInt()
        self._sensor_readout_mode = ATEnum()
        self._sensor_temperature = ATFloat()
        self._sensor_width = ATInt()
        self._serial_number = ATString()
        self._simple_pre_amp_gain_control = ATEnum()
        self._software_trigger = ATCommand()
        self._static_blemish_correction = ATBool()
        self._spurious_noise_filter = ATBool()
        self._target_sensor_temperature = ATFloat()
        self._temperature_control = ATEnum()
        self._temperature_status = ATEnum()
        self._timestamp_clock = ATInt()
        self._timestamp_clock_frequency = ATInt()
        self._timestamp_clock_reset = ATCommand()
        self._trigger_mode = ATEnum()
        self._vertically_centre_aoi = ATBool()

        # Software buffers and parameters for data conversion.
        self.num_buffers = 32
        self.add_setting('num_buffers', 'int',
                         lambda: self.num_buffers,
                         lambda val: self.set_num_buffers(val),
                         lambda: (1, 100))
        self.buffers = queue.Queue()
        self._buffer_size = None
        self._img_stride = None
        self._img_width = None
        self._img_height = None
        self._img_encoding = None
        self._buffers_valid = False
        self._exposure_callback = None

    @property
    def _acquiring(self):
        return self._camera_acquiring.get_value()

    @keep_acquiring
    def _enable_callback(self, use=False):
        self.disable()
        if use:
            SDK3.RegisterFeatureCallback(self.handle,
                                         "ExposureEndEvent",
                                         self._exposure_callback, None)
            self._event_selector.set_string("ExposureEndEvent")
            self._event_enable.set_value(True)
            self._using_callback = True
        else:
            SDK3.UnregisterFeatureCallback(self.handle,
                                           "ExposureEndEvent",
                                           self._exposure_callback, None)
            self._event_enable.set_value(False)
            self._using_callback = False
        self.enable()

    @_acquiring.setter
    def _acquiring(self, value):
        # Here to prevent an error when super.__init__ intializes
        # self._acquiring. Doesn't do anything, because the DLL keeps
        # track of acquisition state.
        pass

    def set_num_buffers(self, num):
        self.num_buffers = num
        self._buffers_valid = False

    def _purge_buffers(self):
        """Purge buffers on both camera and PC."""
        self._logger.debug("Purging buffers.")
        self._buffers_valid = False
        if self._acquiring:
            raise Exception ('Can not modify buffers while camera acquiring.')
        SDK3.Flush(self.handle)
        while True:
            try:
                self.buffers.get(block=False)
            except queue.Empty:
                break

    def _create_buffers(self, num=None):
        """Create buffers and store values needed to remove padding later."""
        if self._buffers_valid:
            return
        if num is None:
            num = self.num_buffers
        self._purge_buffers()
        self._logger.debug("Creating %d buffers." % num)
        self._img_stride = self._aoi_stride.get_value()
        self._img_width = self._aoi_width.get_value()
        self._img_height = self._aoi_height.get_value()
        self._img_encoding = self._pixel_encoding.get_string()
        img_size = self._image_size_bytes.get_value()
        self._buffer_size = img_size
        for i in range(num):
            buf = np.require(np.empty(img_size), dtype='uint8',
                             requirements=['C_CONTIGUOUS',
                                           'ALIGNED',
                                           'OWNDATA'])
            self.buffers.put(buf)
            SDK3.QueueBuffer(self.handle,
                             buf.ctypes.data_as(DPTR_TYPE),
                             img_size)
        self._buffers_valid = True

    def invalidate_buffers(self, func):
        """Wrap functions that invalidate buffers so buffers are recreated."""
        outerself = self
        def wrapper(self, *args, **kwargs):
            func(self, *args, **kwargs)
            outerself._buffers_valid = False
        return wrapper

    def _fetch_data(self, timeout=5, debug=False):
        """Fetch data and recycle buffers."""
        try:
            ptr, length = SDK3.WaitBuffer(self.handle, timeout)
        except SDK3.TimeoutError as e:
            if debug:
                self._logger.debug(e)
            return None
        except Exception:
            raise
        raw = self.buffers.get()
        width = self._img_width
        height = self._img_height
        data = raw#.reshape((-1, bytes_per_row))[:, 0:width].copy()
        data = np.empty((width, height), dtype='uint16')
        SDK3.ConvertBuffer(ptr, data.ctypes.data_as(DPTR_TYPE),
                           width, height,
                           self._img_stride, self._img_encoding, 'Mono16')
        # Requeue the buffer if buffer size has not been changed elsewhere.
        if raw.size == self._buffer_size:
            self.buffers.put(raw)
            SDK3.QueueBuffer(self.handle, ptr, length)
        else:
            del raw

        return data

    def abort(self):
        """Abort acquisition."""
        self._logger.debug('Disabling acquisition.')
        if self._acquiring:
            self._acquisition_stop()

    def initialize(self):
        """Initialise the camera.

        Open the connection, connect properties and populate settings dict.
        """
        try:
            self.handle = SDK3.Open(self._index)
        except:
            raise Exception("Problem opening camera.")
        if self.handle == None:
            raise Exception("No camera opened.")
        for name, var in sorted(self.__dict__.items()):
            sdk_name = name.replace('_', '')
            if isinstance(var, ATProperty):
                if not SDK3.IsImplemented(self.handle, sdk_name):
                    delattr(self, name)
                    continue
                var.connect(self.handle, sdk_name)

                if type(var) is ATCommand:
                    continue

                is_readonly_func = var.is_readonly
                if type(var) is ATEnum:
                    set_func = var.set_string
                    get_func = var.get_string
                    vals_func = var.get_available_values
                else:
                    set_func = var.set_value
                    get_func = var.get_value
                    if type(var) is ATString:
                        vals_func = var.max_length
                    elif type(var) in (ATFloat, ATInt):
                        vals_func = lambda v=var: (v.min(), v.max())
                    else:
                        vals_func = None

                if name in INVALIDATES_BUFFERS:
                    set_func = self.invalidate_buffers(set_func)

                self.add_setting(name.lstrip('_'), PROPERTY_TYPES[type(var)],
                                 get_func, set_func, vals_func, is_readonly_func)
        # Default setup.
        self.set_cooling(True)
        self._trigger_mode.set_string('Software')
        self._cycle_mode.set_string('Continuous')

        def callback(*args):
            data = self._fetch_data(timeout=500)
            timestamp = time.time()
            if data is not None:
                self._put(data, timestamp)
                return 0
            else:
                return -1

        self._exposure_callback = SDK3.CALLBACKTYPE(callback)

    def set_cooling(self, value):
        try:
            self._sensor_cooling.set_value(value)
        except AttributeError:
            pass
        except Exception:
            raise

    def get_id(self):
        return self._serial_number.get_value()

    def make_safe(self):
        if self._acquiring:
            self.abort()

    def _on_shutdown(self):
        self.set_cooling(False)
        SDK3.Close(self.handle)

    def _on_disable(self):
        self.abort()
        self._buffers_valid = False

    def _on_enable(self):
        self._logger.debug("Preparing for acquisition.")
        if self._acquiring:
            self._acquisition_stop()
        self._create_buffers()
        try:
            self._acquisition_start()
        except Exception as e:
            raise Exception(str(e))
        self._logger.debug("Acquisition enabled: %s." % self._acquiring)
        return True

    @keep_acquiring
    def set_exposure_time(self, value):
        bounded_value = sorted((self._exposure_time.min(),
                      self._exposure_time.max(),
                      value))[1]
        self._exposure_time.set_value(bounded_value)
        self._frame_rate.set_value(self._frame_rate.max())
        self._logger.debug("Set exposure time to %f, resulting framerate %f."
                          % (bounded_value, self._frame_rate.get_value()))

    def get_exposure_time(self):
        return self._exposure_time.get_value()

    def get_cycle_time(self):
        return 1. / self._frame_rate.get_value()

    def _get_sensor_shape(self):
        return (self._sensor_width.get_value(),
                self._sensor_height.get_value())

    def get_trigger_type(self):
        return TRIGGER_MODES[self._trigger_mode.get_string().lower()]

    def soft_trigger(self):
        return self._software_trigger()

    def _get_binning(self):
        as_text = self._aoi_binning.get_string().split('x')
        return tuple(int(t) for t in as_text)

    @keep_acquiring
    def _set_binning(self, h, v):
        modes = self._aoi_binning.get_available_values()
        as_text = '%dx%d' % (h,v)
        if as_text in modes:
            self._aoi_binning.set_string(as_text)
            self._create_buffers()
            return True
        else:
            return False

    def _get_roi(self):
        return (self._aoi_left.get_value(),
                self._aoi_top.get_value(),
                self._aoi_width.get_value(),
                self._aoi_height.get_value())

    @keep_acquiring
    def _set_roi(self, x, y, width, height):
        current = self.get_roi()
        if self._acquiring:
            self.abort()
        try:
            self._aoi_width.set_value(width)
            self._aoi_height.set_value(height)
            self._aoi_left.set_value(x)
            self._aoi_top.set_value(y)
        except:
            self._aoi_width.set_value(current[2])
            self._aoi_height.set_value(current[3])
            self._aoi_left.set_value(current[0])
            self._aoi_top.set_value(current[1])
            return False
        return True

    def get_gain(self):
        if hasattr(self, '_preampgain'):
            return self._preampgain.get_value()
        else:
            return None<|MERGE_RESOLUTION|>--- conflicted
+++ resolved
@@ -25,16 +25,12 @@
 import queue
 import time
 
-<<<<<<< HEAD
-from six.moves import queue
-=======
 import Pyro4
 import numpy as np
 
 from microscope import devices
 from microscope.devices import keep_acquiring
 
->>>>>>> 459b8b5f
 from .SDK3Cam import *
 
 
@@ -110,6 +106,8 @@
             SDK3.InitialiseLibrary()
         self._index = kwargs.get('index', 0)
         self.handle = None
+        #self._sdk3cam = SDK3Camera(self._index)
+        #SDK3Camera.__init__(self, self._index)
         self.add_setting('use_callback', 'bool',
                          lambda: self._using_callback,
                          self._enable_callback,
