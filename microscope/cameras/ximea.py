#!/usr/bin/env python
# -*- coding: utf-8 -*-

## Copyright (C) 2016-2017 Mick Phillips <mick.phillips@gmail.com>
## Copyright (C) 2017 Ian Dobbie <ian.dobbie@bioch.ox.ac.uk>
## Copyright (C) 2019 David Miguel Susano Pinto <david.pinto@bioch.ox.ac.uk>
##
## This file is part of Microscope.
##
## Microscope is free software: you can redistribute it and/or modify
## it under the terms of the GNU General Public License as published by
## the Free Software Foundation, either version 3 of the License, or
## (at your option) any later version.
##
## Microscope is distributed in the hope that it will be useful,
## but WITHOUT ANY WARRANTY; without even the implied warranty of
## MERCHANTABILITY or FITNESS FOR A PARTICULAR PURPOSE.  See the
## GNU General Public License for more details.
##
## You should have received a copy of the GNU General Public License
## along with Microscope.  If not, see <http://www.gnu.org/licenses/>.

"""Ximea cameras.

Changing settings flushes the buffer
------------------------------------

It is not possible to set some parameters during image acquisition.
In such cases, acquisition is stopped (camera is disabled) and the
restarted (camera is enabled).  However, stopping acquisition discards
any image in the camera memory that have not yet been read.

Modifying the following settings require acquisition to be stopped:

- ROIs
- binning
- trigger type (trigger source)

For more details, see the [XiAPI manual](https://www.ximea.com/support/wiki/apis/XiAPI_Manual#Flushing-the-queue).

"""

import contextlib
import enum
import logging
import typing

import numpy as np
<<<<<<< HEAD
=======
from ximea import xiapi
>>>>>>> 60437429

from microscope import devices
from microscope.devices import keep_acquiring, ROI

#import ximea python module.
from ximea import xiapi


_logger = logging.getLogger(__name__)

# During acquisition, we rely on catching timeout errors which then
# get discarded.  However, with debug level set to warning (XiApi
# default log level), we get XiApi messages on stderr for each timeout
# making logging impossible.  So change this to error.
#
# Debug level is a xiapi global setting but we need a Camera instance.
xiapi.Camera().set_debug_level('XI_DL_ERROR')

<<<<<<< HEAD
# Trigger mode to type.
TRIGGER_MODES = {
    'internal': None,
    'external': devices.TRIGGER_BEFORE,
    'external start': None,
    'external exposure': devices.TRIGGER_DURATION,
    'software': devices.TRIGGER_SOFT,
}

#trig types from define file....
# XI_TRG_SOURCE = {
#     "XI_TRG_OFF": c_uint(0),    #Camera works in free run mode.
#     "XI_TRG_EDGE_RISING": c_uint(1),    #External trigger (rising edge).
#     "XI_TRG_EDGE_FALLING": c_uint(2),    #External trigger (falling edge).
#     "XI_TRG_SOFTWARE": c_uint(3),    #Software(manual) trigger.
#     "XI_TRG_LEVEL_HIGH": c_uint(4),    #Specifies that the trigger is considered valid as long as the level of the source signal is high.
#     "XI_TRG_LEVEL_LOW": c_uint(5),    #Specifies that the trigger is considered valid as long as the level of the source signal is low.
#    }


class XimeaCamera(devices.CameraDevice):
    def __init__(self, **kwargs):
        super().__init__(**kwargs)
        self._acquiring = False
        self._exposure_time = 0.1
        self._triggered = False
        self.Roi = ROI(None, None, None, None)

    def _fetch_data(self):
        if self._acquiring and self._triggered:
            self.handle.get_image(self.img)
            _logger.info('Sending image')
            self._triggered = False
            data = self.img.get_image_data_numpy()
            return data
=======

@contextlib.contextmanager
def _disabled_camera(camera):
    """Context manager to temporarily disable camera."""
    if camera.enabled:
        try:
            camera.disable()
            yield camera
        finally:
            camera.enable()
    else:
        yield camera

@contextlib.contextmanager
def _enabled_camera(camera):
    """Context manager to temporarily enable camera."""
    if not camera.enabled:
        try:
            camera.enable()
            yield camera
        finally:
            camera.disable()
    else:
        yield camera


@enum.unique
class TrgSourceMap(enum.Enum):
    # The complete list is the XI_TRG_SOURCE enum (C code) or in the
    # xidefs module (Python code).

    XI_TRG_SOFTWARE = devices.TriggerType.SOFTWARE
    XI_TRG_EDGE_RISING = devices.TriggerType.RISING_EDGE
    XI_TRG_EDGE_FALLING = devices.TriggerType.FALLING_EDGE

    # Not all XI_TRG_SOURCE values are defined:
    #
    # XI_TRG_OFF: Capture of next image is automatically started after
    #   previous.
    #
    # XI_TRG_LEVEL_HIGH: Specifies that the trigger is considered
    #   valid as long as the level of the source signal is high.
    #
    # XI_TRG_LEVEL_LOW: Specifies that the trigger is considered valid
    #   as long as the level of the source signal is low.


@enum.unique
class TrgSelectorMap(enum.Enum):
    # The complete list is the XI_TRG_SELECTOR enum (C code) or in the
    # xidefs module (Python code).

    # Trigger starts the capture of one frame.
    XI_TRG_SEL_FRAME_START = devices.TriggerMode.ONCE

    # There are other modes/selector which look like they have matches
    # on TriggerMode but we never got to test them:
    #
    # XI_TRG_SEL_EXPOSURE_ACTIVE: Trigger controls the start and
    #   length of the exposure.
    #
    # XI_TRG_SEL_FRAME_BURST_START: Trigger starts the capture of the
    #   bursts of frames in an acquisition.
    #
    # XI_TRG_SEL_FRAME_BURST_ACTIVE: Trigger controls the duration of
    #   the capture of the bursts of frames in an acquisition.
    #
    # XI_TRG_SEL_MULTIPLE_EXPOSURES: Trigger which when first trigger
    #   starts exposure and consequent pulses are gating
    #   exposure(active HI)
    #
    # XI_TRG_SEL_EXPOSURE_START: Trigger controls the start of the
    #   exposure of one Frame.
    #
    # XI_TRG_SEL_MULTI_SLOPE_PHASE_CHANGE: Trigger controls the multi
    #   slope phase in one Frame (phase0 -> phase1) or (phase1 ->
    #   phase2).
    #
    # XI_TRG_SEL_ACQUISITION_START: Trigger starts acquisition of
    #   first frame.


class XimeaCamera(devices.TriggerTargetMixIn, devices.CameraDevice):
    """Ximea cameras

    Args:
        serial_number (str): the serial number of the camera to
            connect to.  It can be set to `None` if there is only
            camera on the system.
    """
    def __init__(self, serial_number: typing.Optional[str] = None,
                 **kwargs) -> None:
        super().__init__(**kwargs)
        self._acquiring = False
        self._handle = xiapi.Camera()
        self._img = xiapi.Image()
        self._serial_number = serial_number
        self._sensor_shape = (0, 0)
        self._roi = devices.ROI(None,None,None,None)
        self._binning = devices.Binning(1, 1)

        # When using the Settings system, enums are not really enums
        # and even when using lists we get indices sent back and forth
        # (works fine only when using EnumInt.  The gymnastic here
        # makes it work with the rest of enums which are there to make
        # it work with TriggerTypeMixIn.
        trg_source_names = [x.name for x in TrgSourceMap]
        def _trigger_source_setter(index: int) -> None:
            trigger_mode = TrgSourceMap[trg_source_names[index]].value
            self.set_trigger(trigger_mode, self.trigger_mode)
        self.add_setting('trigger source', 'enum',
                         lambda: TrgSourceMap(self.trigger_type).name,
                         _trigger_source_setter,
                         trg_source_names)

    def _fetch_data(self) -> typing.Optional[np.ndarray]:
        if not self._acquiring:
            return None

        try:
            self._handle.get_image(self._img, timeout=1)
        except Exception as err:
            # err.status may not exist so use getattr (see
            # https://github.com/python-microscope/vendor-issues/issues/2)
            if getattr(err, 'status', None) == 10: # Timeout
                return None
            elif (getattr(err, 'status', None) == 45 # Acquisition is stopped
                  and not self._acquiring):
                # We can end up here during disable if self._acquiring
                # was True but is now False.
                return None
            else:
                raise err

        data = self._img.get_image_data_numpy() # type: np.ndarray
        _logger.info("Fetched imaged with dims %s and size %s.",
                     data.shape, data.size)
        return data
>>>>>>> 60437429

    def abort(self):
        _logger.info('Disabling acquisition.')
        if self._acquiring:
            # We set acquiring before calling stop_acquisition because
            # the fetch loop is still running and will raise errors 45
            # otherwise.
            self._acquiring = False
<<<<<<< HEAD
        self.handle.stop_acquisition()
=======
            try:
                self._handle.stop_acquisition()
            except:
                self._acquiring = True
                raise
>>>>>>> 60437429

    def initialize(self) -> None:
        """Initialise the camera.

        Open the connection, connect properties and populate settings dict.
        """
<<<<<<< HEAD
        try:
            self.handle = xiapi.Camera()
            self.handle.open_device()
        except:
            raise Exception("Problem opening camera.")
        if self.handle == None:
            raise Exception("No camera opened.")
        _logger.info('Initializing.')
        self.img=xiapi.Image()
=======
        n_cameras = self._handle.get_number_devices()

        if self._serial_number is None:
            if n_cameras > 1:
                raise Exception('more than one Ximea camera found but the'
                                ' serial_number argument was not specified')
            _logger.info('serial_number is not specified but there is only one'
                         ' camera on the system')
            self._handle.open_device()
        else:
            _logger.info('opening camera with serial number \'%s\'',
                         self._serial_number)
            self._handle.open_device_by_SN(self._serial_number)
            # Camera.dev_id defaults to zero.  However, after opening
            # the device by serial number is is not updated (see
            # https://github.com/python-microscope/vendor-issues/issues/1).
            # So we manually iterate over each possible device ID and
            # modify dev_id until it behaves as it should.  If we
            # don't fix this and there are multiple cameras connected,
            # some of the handle methods will return info from another
            # camera.
            for dev_id in range(n_cameras):
                self._handle.dev_id = dev_id
                if (self._serial_number.encode()
                    == self._handle.get_device_info_string('device_sn')):
                    break
            else:
                raise Exception('failed to get DevId for device with SN %s'
                                % self._serial_number)

        self._sensor_shape = (self._handle.get_width_maximum()
                              + self._handle.get_offsetX_maximum(),
                              self._handle.get_height_maximum()
                              + self._handle.get_offsetY_maximum())
        self._roi = devices.ROI(left=0, top=0,
                                width=self._sensor_shape[0],
                                height=self._sensor_shape[1])
        self.set_roi(self._roi)

        self.set_trigger(devices.TriggerType.SOFTWARE,
                         devices.TriggerMode.ONCE)

        # When we return the sensor temperature we want to return the
        # temperature that's closest to the chip since that's the one
        # that has the biggest impact on image noise.  We don't know
        # what temperature sensors each camera has so we try one at a
        # time, by order of preference, until it works.
        for temperature_selector in ('XI_TEMP_IMAGE_SENSOR_DIE',
                                     'XI_TEMP_IMAGE_SENSOR_DIE_RAW',
                                     'XI_TEMP_SENSOR_BOARD',
                                     'XI_TEMP_INTERFACE_BOARD',
                                     'XI_TEMP_FRONT_HOUSING',
                                     'XI_TEMP_REAR_HOUSING',
                                     'XI_TEMP_TEC1_COLD',
                                     'XI_TEMP_TEC1_HOT'):
            try:
                self._handle.set_temp_selector(temperature_selector)
            except xiapi.Xi_error as err:
                if getattr(err, 'status', None) == 12: # Not supported
                    _logger.info('no hardware support for %s temperature'
                                 ' readings', temperature_selector)
                else:
                    raise
            else:
                _logger.info('temperature reading set to %s',
                             temperature_selector)
                break

>>>>>>> 60437429

    def make_safe(self):
        if self._acquiring:
            self.abort()

    def _on_disable(self):
        self.abort()

    def _on_enable(self):
        _logger.info("Preparing for acquisition.")
        if self._acquiring:
            self.abort()
<<<<<<< HEAD
        self._acquiring = True
        #actually start camera
        self.handle.start_acquisition()
        _logger.info("Acquisition enabled.")
        return True

    def set_exposure_time(self, value):
        #exposure times are set in us.
        self.handle.set_exposure(int(value*1.0E6))

    def get_exposure_time(self):
        #exposure times are in us, so multiple by 1E-6 to get seconds.
        return (self.handle.get_exposure()*1.0E-6)
=======
        # actually start camera
        self._handle.start_acquisition()
        self._acquiring = True
        _logger.info("Acquisition enabled.")
        return True

    def set_exposure_time(self, value: float) -> None:
        # exposure times are set in us.
        try:
            self._handle.set_exposure_direct(int(value * 1000000))
        except Exception as err:
            _logger.debug("set_exposure_time exception: %s", err)

    def get_exposure_time(self) -> float:
        # exposure times are in us, so multiple by 1E-6 to get seconds.
        return (self._handle.get_exposure() * 1.0E-6)
>>>>>>> 60437429

    def get_cycle_time(self):
        return (1.0/self.handle.get_framerate())

<<<<<<< HEAD
    def _get_sensor_shape(self):
        return (self.img.width,self.img.height)

    def get_trigger_type(self):
        trig=self.handle.get_trigger_source()
        if trig==XI_TRG_SOFTWARE:
            return devices.TRIGGER_SOFT
        elif trig==XI_TRG_EDGE_RISING:
            return devices.TRIGGER_BEFORE

    def set_trigger_type(self, trigger):
        if (trigger == devices.TRIGGER_SOFT):
            self.handle.set_triger_source(XI_TG_SOURCE['Xi_TRG_SOFTWARE'])
        elif (trigger == devices.TRIGGER_BEFORE):
            self.handle.set_triger_source(XI_TG_SOURCE['Xi_TRG_EDGE_RISING'])
            #define digial input mode of trigger
            self.handle.set_gpi_selector(1)
            self.handle.set_gpi_mode(XI_GPI_TRIGGER)

    def soft_trigger(self):
        _logger.info('Trigger received; self._acquiring is %s.'
                     % self._acquiring)
        if self._acquiring:
            self._triggered = True

    def _get_binning(self):
         return (1,1)

    @keep_acquiring
    def _set_binning(self, h, v):
        return False

    def _get_roi(self):
        return self.Roi

    @keep_acquiring
    def _set_roi(self, x, y, width, height):
        self.Roi = ROI(x, y, width, height)
=======
    def _get_sensor_shape(self) -> typing.Tuple[int, int]:
        return self._sensor_shape


    def get_sensor_temperature(self) -> float:
        return self._handle.get_temp()


    def soft_trigger(self) -> None:
        # Cameras in the MQ family have the "feature" of accepting
        # software triggers even when set for hardware triggering.
        # Because of this, so we need to check this ourselves.  See
        # https://github.com/python-microscope/vendor-issues/issues/3
        if self.trigger_type is not devices.TriggerType.SOFTWARE:
            _logger.warning('ignoring soft_trigger() because camera is not'
                            ' in software trigger type')
        else:
            _logger.debug('sending software trigger')
            # Value for set_trigger_software() has no meaning.  See
            # https://github.com/python-microscope/vendor-issues/issues/3
            self._handle.set_trigger_software(1)


    def _get_binning(self) -> devices.Binning:
        return self._binning

    def _set_binning(self, binning: devices.Binning) -> bool:
        if binning == self._binning:
            return True
        # We don't have a ximea camera that supports binning so we
        # can't write support for this (a camera without this feature
        # will raise error 100).  When writing this, careful and check
        # what XiAPI does when mixing ROI and binning.
        raise NotImplementedError()


    def _get_roi(self) -> devices.ROI:
        assert self._roi == devices.ROI(self._handle.get_offsetX(),
                                        self._handle.get_offsetY(),
                                        self._handle.get_width(),
                                        self._handle.get_height()), \
            "ROI attribute is out of sync with internal camera setting"
        return self._roi

    def _set_roi(self, roi: devices.ROI) -> bool:
        if (roi.width + roi.left > self._sensor_shape[0]
            or roi.height + roi.top > self._sensor_shape[1]):
            raise ValueError('ROI %s does not fit in sensor shape %s'
                             % (roi, self._sensor_shape))
        try:
            # These methods will fail if the width/height plus their
            # corresponding offsets are higher than the sensor size.
            # So we start by setting the offset to zero.  Cases to
            # think off: 1) shrinking ROI size, 2) increasing ROI
            # size, 3) resetting ROI and so can't trust self._roi as
            # the current state (see this exception handling).
            with _disabled_camera(self):
                self._handle.set_offsetX(0)
                self._handle.set_offsetY(0)
                self._handle.set_width(roi.width)
                self._handle.set_height(roi.height)
                self._handle.set_offsetX(roi.left)
                self._handle.set_offsetY(roi.top)
        except:
            self._set_roi(self._roi) # set it back to whatever was before
            raise
        self._roi = roi
        return True
>>>>>>> 60437429


    def _on_shutdown(self) -> None:
        if self._acquiring:
<<<<<<< HEAD
            self.handle.stop_acquisition()
        self.handle.close_device()
=======
            self._handle.stop_acquisition()
        if self._handle.CAM_OPEN:
            # We check CAM_OPEN instead of try/catch an exception
            # because if the camera failed initialisation, XiApi fails
            # hard with error code -1009 (unknown) since the internal
            # device handler is NULL.
            self._handle.close_device()
        else:
            _logger.warning('shutdown() called but camera was already closed')

    @property
    def trigger_mode(self) -> devices.TriggerMode:
        trg_selector = self._handle.get_trigger_selector()
        try:
            tmode = TrgSelectorMap[trg_selector]
        except KeyError:
            raise Exception('somehow set to unsupported trigger mode %s'
                            % trg_selector)
        return tmode.value

    @property
    def trigger_type(self) -> devices.TriggerType:
        trg_source = self._handle.get_trigger_source()
        try:
            ttype = TrgSourceMap[trg_source]
        except KeyError:
            raise Exception('somehow set to unsupported trigger type %s'
                            % trg_source)
        return ttype.value

    def set_trigger(self, ttype: devices.TriggerType,
                    tmode: devices.TriggerMode) -> None:
        if tmode is not devices.TriggerMode.ONCE:
            raise Exception('%s not supported (only TriggerMode.ONCE)' % tmode)

        try:
            trg_source = TrgSourceMap(ttype)
        except ValueError:
            raise Exception('no support for trigger type %s' % ttype)

        if trg_source.name != self._handle.get_trigger_source():
            # Changing trigger source requires stopping acquisition.
            with _disabled_camera(self):
                self._handle.set_trigger_source(trg_source.name)
>>>>>>> 60437429
<|MERGE_RESOLUTION|>--- conflicted
+++ resolved
@@ -46,16 +46,9 @@
 import typing
 
 import numpy as np
-<<<<<<< HEAD
-=======
 from ximea import xiapi
->>>>>>> 60437429
 
 from microscope import devices
-from microscope.devices import keep_acquiring, ROI
-
-#import ximea python module.
-from ximea import xiapi
 
 
 _logger = logging.getLogger(__name__)
@@ -68,43 +61,6 @@
 # Debug level is a xiapi global setting but we need a Camera instance.
 xiapi.Camera().set_debug_level('XI_DL_ERROR')
 
-<<<<<<< HEAD
-# Trigger mode to type.
-TRIGGER_MODES = {
-    'internal': None,
-    'external': devices.TRIGGER_BEFORE,
-    'external start': None,
-    'external exposure': devices.TRIGGER_DURATION,
-    'software': devices.TRIGGER_SOFT,
-}
-
-#trig types from define file....
-# XI_TRG_SOURCE = {
-#     "XI_TRG_OFF": c_uint(0),    #Camera works in free run mode.
-#     "XI_TRG_EDGE_RISING": c_uint(1),    #External trigger (rising edge).
-#     "XI_TRG_EDGE_FALLING": c_uint(2),    #External trigger (falling edge).
-#     "XI_TRG_SOFTWARE": c_uint(3),    #Software(manual) trigger.
-#     "XI_TRG_LEVEL_HIGH": c_uint(4),    #Specifies that the trigger is considered valid as long as the level of the source signal is high.
-#     "XI_TRG_LEVEL_LOW": c_uint(5),    #Specifies that the trigger is considered valid as long as the level of the source signal is low.
-#    }
-
-
-class XimeaCamera(devices.CameraDevice):
-    def __init__(self, **kwargs):
-        super().__init__(**kwargs)
-        self._acquiring = False
-        self._exposure_time = 0.1
-        self._triggered = False
-        self.Roi = ROI(None, None, None, None)
-
-    def _fetch_data(self):
-        if self._acquiring and self._triggered:
-            self.handle.get_image(self.img)
-            _logger.info('Sending image')
-            self._triggered = False
-            data = self.img.get_image_data_numpy()
-            return data
-=======
 
 @contextlib.contextmanager
 def _disabled_camera(camera):
@@ -243,7 +199,6 @@
         _logger.info("Fetched imaged with dims %s and size %s.",
                      data.shape, data.size)
         return data
->>>>>>> 60437429
 
     def abort(self):
         _logger.info('Disabling acquisition.')
@@ -252,32 +207,17 @@
             # the fetch loop is still running and will raise errors 45
             # otherwise.
             self._acquiring = False
-<<<<<<< HEAD
-        self.handle.stop_acquisition()
-=======
             try:
                 self._handle.stop_acquisition()
             except:
                 self._acquiring = True
                 raise
->>>>>>> 60437429
 
     def initialize(self) -> None:
         """Initialise the camera.
 
         Open the connection, connect properties and populate settings dict.
         """
-<<<<<<< HEAD
-        try:
-            self.handle = xiapi.Camera()
-            self.handle.open_device()
-        except:
-            raise Exception("Problem opening camera.")
-        if self.handle == None:
-            raise Exception("No camera opened.")
-        _logger.info('Initializing.')
-        self.img=xiapi.Image()
-=======
         n_cameras = self._handle.get_number_devices()
 
         if self._serial_number is None:
@@ -346,7 +286,6 @@
                              temperature_selector)
                 break
 
->>>>>>> 60437429
 
     def make_safe(self):
         if self._acquiring:
@@ -359,21 +298,6 @@
         _logger.info("Preparing for acquisition.")
         if self._acquiring:
             self.abort()
-<<<<<<< HEAD
-        self._acquiring = True
-        #actually start camera
-        self.handle.start_acquisition()
-        _logger.info("Acquisition enabled.")
-        return True
-
-    def set_exposure_time(self, value):
-        #exposure times are set in us.
-        self.handle.set_exposure(int(value*1.0E6))
-
-    def get_exposure_time(self):
-        #exposure times are in us, so multiple by 1E-6 to get seconds.
-        return (self.handle.get_exposure()*1.0E-6)
-=======
         # actually start camera
         self._handle.start_acquisition()
         self._acquiring = True
@@ -390,51 +314,10 @@
     def get_exposure_time(self) -> float:
         # exposure times are in us, so multiple by 1E-6 to get seconds.
         return (self._handle.get_exposure() * 1.0E-6)
->>>>>>> 60437429
 
     def get_cycle_time(self):
-        return (1.0/self.handle.get_framerate())
-
-<<<<<<< HEAD
-    def _get_sensor_shape(self):
-        return (self.img.width,self.img.height)
-
-    def get_trigger_type(self):
-        trig=self.handle.get_trigger_source()
-        if trig==XI_TRG_SOFTWARE:
-            return devices.TRIGGER_SOFT
-        elif trig==XI_TRG_EDGE_RISING:
-            return devices.TRIGGER_BEFORE
-
-    def set_trigger_type(self, trigger):
-        if (trigger == devices.TRIGGER_SOFT):
-            self.handle.set_triger_source(XI_TG_SOURCE['Xi_TRG_SOFTWARE'])
-        elif (trigger == devices.TRIGGER_BEFORE):
-            self.handle.set_triger_source(XI_TG_SOURCE['Xi_TRG_EDGE_RISING'])
-            #define digial input mode of trigger
-            self.handle.set_gpi_selector(1)
-            self.handle.set_gpi_mode(XI_GPI_TRIGGER)
-
-    def soft_trigger(self):
-        _logger.info('Trigger received; self._acquiring is %s.'
-                     % self._acquiring)
-        if self._acquiring:
-            self._triggered = True
-
-    def _get_binning(self):
-         return (1,1)
-
-    @keep_acquiring
-    def _set_binning(self, h, v):
-        return False
-
-    def _get_roi(self):
-        return self.Roi
-
-    @keep_acquiring
-    def _set_roi(self, x, y, width, height):
-        self.Roi = ROI(x, y, width, height)
-=======
+        return (1.0/self._handle.get_framerate())
+
     def _get_sensor_shape(self) -> typing.Tuple[int, int]:
         return self._sensor_shape
 
@@ -503,15 +386,10 @@
             raise
         self._roi = roi
         return True
->>>>>>> 60437429
 
 
     def _on_shutdown(self) -> None:
         if self._acquiring:
-<<<<<<< HEAD
-            self.handle.stop_acquisition()
-        self.handle.close_device()
-=======
             self._handle.stop_acquisition()
         if self._handle.CAM_OPEN:
             # We check CAM_OPEN instead of try/catch an exception
@@ -555,5 +433,4 @@
         if trg_source.name != self._handle.get_trigger_source():
             # Changing trigger source requires stopping acquisition.
             with _disabled_camera(self):
-                self._handle.set_trigger_source(trg_source.name)
->>>>>>> 60437429
+                self._handle.set_trigger_source(trg_source.name)