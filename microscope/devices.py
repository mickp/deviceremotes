--- conflicted
+++ resolved
@@ -865,13 +865,6 @@
 
     """
     @property
-<<<<<<< HEAD
-    def trigger_mode(self):
-        return self._trigger_mode
-    @property
-    def trigger_type(self):
-        return self._trigger_type
-=======
     @abc.abstractmethod
     def trigger_mode(self) -> TriggerMode:
         raise NotImplementedError()
@@ -880,10 +873,9 @@
     @abc.abstractmethod
     def trigger_type(self) -> TriggerType:
         raise NotImplementedError()
->>>>>>> 60437429
-
-    @abc.abstractmethod
-    def set_trigger(self, ttype, tmode):
+
+    @abc.abstractmethod
+    def set_trigger(self, ttype: TriggerType, tmode: TriggerMode) -> None:
         """Set device for a specific trigger.
         """
         pass
