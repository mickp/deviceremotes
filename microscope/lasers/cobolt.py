--- conflicted
+++ resolved
@@ -17,32 +17,14 @@
 # You should have received a copy of the GNU General Public License
 # along with this program.  If not, see <http://www.gnu.org/licenses/>.
 import serial
-<<<<<<< HEAD
-=======
-import threading
-import time
-from microscope import devices
-import functools
-import Pyro4
-
-
-def lock_comms(func):
-    """A decorator to flush the input buffer prior to issuing a command.
->>>>>>> ec8bf46e
 
 from microscope import devices
 
 
-<<<<<<< HEAD
+@Pyro4.expose
 class CoboltLaser(devices.SerialDeviceMixIn, devices.LaserDevice):
     def __init__(self, com=None, baud=None, timeout=0.01, *args, **kwargs):
         super(CoboltLaser, self).__init__(*args, **kwargs)
-=======
-@Pyro4.expose
-class CoboltLaser(devices.LaserDevice):
-    def __init__(self, com=None, baud=None, timeout=0.01, **kwargs):
-        super(CoboltLaser, self).__init__()
->>>>>>> ec8bf46e
         self.connection = serial.Serial(port = com,
             baudrate = baud, timeout = timeout,
             stopbits = serial.STOPBITS_ONE,
